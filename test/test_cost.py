# Copyright (c) Meta Platforms, Inc. and affiliates.
#
# This source code is licensed under the MIT license found in the
# LICENSE file in the root directory of this source tree.

import argparse
from copy import deepcopy

import numpy as np
import pytest
import torch
from _utils_internal import get_available_devices
from torch import nn, autograd
from torchrl.data import (
    TensorDict,
    NdBoundedTensorSpec,
    MultOneHotDiscreteTensorSpec,
    NdUnboundedContinuousTensorSpec,
    CompositeSpec,
)
from torchrl.data.postprocs.postprocs import MultiStep

# from torchrl.data.postprocs.utils import expand_as_right
from torchrl.data.tensordict.tensordict import assert_allclose_td
from torchrl.data.utils import expand_as_right
from torchrl.modules import DistributionalQValueActor, QValueActor, TensorDictModule
from torchrl.modules.distributions.continuous import TanhNormal, NormalParamWrapper
from torchrl.modules.models.models import MLP
from torchrl.modules.tensordict_module.actors import (
    ValueOperator,
    Actor,
    ProbabilisticActor,
    ActorValueOperator,
<<<<<<< HEAD
=======
    ActorCriticOperator,
>>>>>>> 0794196d
)
from torchrl.objectives import (
    DQNLoss,
    DistributionalDQNLoss,
    DDPGLoss,
    SACLoss,
    PPOLoss,
    ClipPPOLoss,
    KLPENPPOLoss,
)
from torchrl.objectives.costs.common import _LossModule
from torchrl.objectives.costs.deprecated import (
    REDQLoss_deprecated,
    DoubleREDQLoss_deprecated,
)
from torchrl.objectives.costs.redq import (
    REDQLoss,
)
from torchrl.objectives.costs.reinforce import ReinforceLoss
from torchrl.objectives.costs.utils import hold_out_net, HardUpdate, SoftUpdate
from torchrl.objectives.returns.advantages import TDEstimate, GAE, TDLambdaEstimate
from torchrl.objectives.returns.functional import (
    vec_td_lambda_advantage_estimate,
    td_lambda_advantage_estimate,
)


class _check_td_steady:
    def __init__(self, td):
        self.td_clone = td.clone()
        self.td = td

    def __enter__(self):
        pass

    def __exit__(self, exc_type, exc_val, exc_tb):
        assert (self.td.select(*self.td_clone.keys()) == self.td_clone).all()


def get_devices():
    devices = [torch.device("cpu")]
    for i in range(torch.cuda.device_count()):
        devices += [torch.device(f"cuda:{i}")]
    return devices


class TestDQN:
    seed = 0

    def _create_mock_actor(self, batch=2, obs_dim=3, action_dim=4, device="cpu"):
        # Actor
        action_spec = NdBoundedTensorSpec(
            -torch.ones(action_dim), torch.ones(action_dim), (action_dim,)
        )
        module = nn.Linear(obs_dim, action_dim)
        actor = QValueActor(
            spec=CompositeSpec(
                action=action_spec, action_value=None, chosen_action_value=None
            ),
            module=module,
        ).to(device)
        return actor

    def _create_mock_distributional_actor(
        self, batch=2, obs_dim=3, action_dim=4, atoms=5, vmin=1, vmax=5
    ):
        # Actor
        action_spec = MultOneHotDiscreteTensorSpec([atoms] * action_dim)
        support = torch.linspace(vmin, vmax, atoms, dtype=torch.float)
        module = MLP(obs_dim, (atoms, action_dim))
        actor = DistributionalQValueActor(
            spec=CompositeSpec(action=action_spec, action_value=None),
            module=module,
            support=support,
        )
        return actor

    def _create_mock_data_dqn(
        self, batch=2, obs_dim=3, action_dim=4, atoms=None, device="cpu"
    ):
        # create a tensordict
        obs = torch.randn(batch, obs_dim)
        next_obs = torch.randn(batch, obs_dim)
        if atoms:
            action_value = torch.randn(batch, atoms, action_dim).softmax(-2)
            action = (
                action_value[..., 0, :] == action_value[..., 0, :].max(-1, True)[0]
            ).to(torch.long)
        else:
            action_value = torch.randn(batch, action_dim)
            action = (action_value == action_value.max(-1, True)[0]).to(torch.long)
        reward = torch.randn(batch, 1)
        done = torch.zeros(batch, 1, dtype=torch.bool)
        td = TensorDict(
            batch_size=(batch,),
            source={
                "observation": obs,
                "next_observation": next_obs,
                "done": done,
                "reward": reward,
                "action": action,
                "action_value": action_value,
            },
        ).to(device)
        return td

    def _create_seq_mock_data_dqn(
        self, batch=2, T=4, obs_dim=3, action_dim=4, atoms=None, device="cpu"
    ):
        # create a tensordict
        total_obs = torch.randn(batch, T + 1, obs_dim, device=device)
        obs = total_obs[:, :T]
        next_obs = total_obs[:, 1:]
        if atoms:
            action_value = torch.randn(
                batch, T, atoms, action_dim, device=device
            ).softmax(-2)
            action = (
                action_value[..., 0, :] == action_value[..., 0, :].max(-1, True)[0]
            ).to(torch.long)
        else:
            action_value = torch.randn(batch, T, action_dim, device=device)
            action = (action_value == action_value.max(-1, True)[0]).to(torch.long)
        reward = torch.randn(batch, T, 1, device=device)
        done = torch.zeros(batch, T, 1, dtype=torch.bool, device=device)
        mask = ~torch.zeros(batch, T, 1, dtype=torch.bool, device=device)
        td = TensorDict(
            batch_size=(batch, T),
            source={
                "observation": obs * mask.to(obs.dtype),
                "next_observation": next_obs * mask.to(obs.dtype),
                "done": done,
                "mask": mask,
                "reward": reward * mask.to(obs.dtype),
                "action": action * mask.to(obs.dtype),
                "action_value": action_value
                * expand_as_right(mask.to(obs.dtype).squeeze(-1), action_value),
            },
        )
        return td

    @pytest.mark.parametrize("delay_value", (False, True))
    @pytest.mark.parametrize("device", get_available_devices())
    def test_dqn(self, delay_value, device):
        torch.manual_seed(self.seed)
        actor = self._create_mock_actor(device=device)
        td = self._create_mock_data_dqn(device=device)
        loss_fn = DQNLoss(actor, gamma=0.9, loss_function="l2", delay_value=delay_value)
        with _check_td_steady(td):
            loss = loss_fn(td)
        assert loss_fn.priority_key in td.keys()

        sum([item for _, item in loss.items()]).backward()
        assert torch.nn.utils.clip_grad.clip_grad_norm_(actor.parameters(), 1.0) > 0.0

        # Check param update effect on targets
        target_value = [p.clone() for p in loss_fn.target_value_network_params]
        for p in loss_fn.parameters():
            p.data += torch.randn_like(p)
        target_value2 = [p.clone() for p in loss_fn.target_value_network_params]
        if loss_fn.delay_value:
            assert all((p1 == p2).all() for p1, p2 in zip(target_value, target_value2))
        else:
            assert not any(
                (p1 == p2).any() for p1, p2 in zip(target_value, target_value2)
            )

        # check that policy is updated after parameter update
        parameters = [p.clone() for p in actor.parameters()]
        for p in loss_fn.parameters():
            p.data += torch.randn_like(p)
        assert all((p1 != p2).all() for p1, p2 in zip(parameters, actor.parameters()))

    @pytest.mark.parametrize("n", range(4))
    @pytest.mark.parametrize("delay_value", (False, True))
    @pytest.mark.parametrize("device", get_available_devices())
    def test_dqn_batcher(self, n, delay_value, device, gamma=0.9):
        torch.manual_seed(self.seed)
        actor = self._create_mock_actor(device=device)

        td = self._create_seq_mock_data_dqn(device=device)
        loss_fn = DQNLoss(
            actor, gamma=gamma, loss_function="l2", delay_value=delay_value
        )

        ms = MultiStep(gamma=gamma, n_steps_max=n).to(device)
        ms_td = ms(td.clone())

        with _check_td_steady(ms_td):
            loss_ms = loss_fn(ms_td)
        assert loss_fn.priority_key in ms_td.keys()

        with torch.no_grad():
            loss = loss_fn(td)
        if n == 0:
            assert_allclose_td(td, ms_td.select(*list(td.keys())))
            _loss = sum([item for _, item in loss.items()])
            _loss_ms = sum([item for _, item in loss_ms.items()])
            assert (
                abs(_loss - _loss_ms) < 1e-3
            ), f"found abs(loss-loss_ms) = {abs(loss - loss_ms):4.5f} for n=0"
        else:
            with pytest.raises(AssertionError):
                assert_allclose_td(loss, loss_ms)
        sum([item for _, item in loss_ms.items()]).backward()
        assert torch.nn.utils.clip_grad.clip_grad_norm_(actor.parameters(), 1.0) > 0.0

        # Check param update effect on targets
        target_value = [p.clone() for p in loss_fn.target_value_network_params]
        for p in loss_fn.parameters():
            p.data += torch.randn_like(p)
        target_value2 = [p.clone() for p in loss_fn.target_value_network_params]
        if loss_fn.delay_value:
            assert all((p1 == p2).all() for p1, p2 in zip(target_value, target_value2))
        else:
            assert not any(
                (p1 == p2).any() for p1, p2 in zip(target_value, target_value2)
            )

        # check that policy is updated after parameter update
        parameters = [p.clone() for p in actor.parameters()]
        for p in loss_fn.parameters():
            p.data += torch.randn_like(p)
        assert all((p1 != p2).all() for p1, p2 in zip(parameters, actor.parameters()))

    @pytest.mark.parametrize("atoms", range(4, 10))
    @pytest.mark.parametrize("delay_value", (False, True))
    @pytest.mark.parametrize("device", get_devices())
    def test_distributional_dqn(self, atoms, delay_value, device, gamma=0.9):
        torch.manual_seed(self.seed)
        actor = self._create_mock_distributional_actor(atoms=atoms).to(device)

        td = self._create_mock_data_dqn(atoms=atoms).to(device)
        loss_fn = DistributionalDQNLoss(actor, gamma=gamma, delay_value=delay_value)

        with _check_td_steady(td):
            loss = loss_fn(td)
        assert loss_fn.priority_key in td.keys()

        sum([item for _, item in loss.items()]).backward()
        assert torch.nn.utils.clip_grad.clip_grad_norm_(actor.parameters(), 1.0) > 0.0

        # Check param update effect on targets
        target_value = [p.clone() for p in loss_fn.target_value_network_params]
        for p in loss_fn.parameters():
            p.data += torch.randn_like(p)
        target_value2 = [p.clone() for p in loss_fn.target_value_network_params]
        if loss_fn.delay_value:
            assert all((p1 == p2).all() for p1, p2 in zip(target_value, target_value2))
        else:
            assert not any(
                (p1 == p2).any() for p1, p2 in zip(target_value, target_value2)
            )

        # check that policy is updated after parameter update
        parameters = [p.clone() for p in actor.parameters()]
        for p in loss_fn.parameters():
            p.data += torch.randn_like(p)
        assert all((p1 != p2).all() for p1, p2 in zip(parameters, actor.parameters()))


class TestDDPG:
    seed = 0

    def _create_mock_actor(self, batch=2, obs_dim=3, action_dim=4, device="cpu"):
        # Actor
        action_spec = NdBoundedTensorSpec(
            -torch.ones(action_dim), torch.ones(action_dim), (action_dim,)
        )
        module = nn.Linear(obs_dim, action_dim)
        actor = Actor(
            spec=action_spec,
            module=module,
        )
        return actor.to(device)

    def _create_mock_value(self, batch=2, obs_dim=3, action_dim=4, device="cpu"):
        # Actor
        class ValueClass(nn.Module):
            def __init__(self):
                super().__init__()
                self.linear = nn.Linear(obs_dim + action_dim, 1)

            def forward(self, obs, act):
                return self.linear(torch.cat([obs, act], -1))

        module = ValueClass()
        value = ValueOperator(
            module=module,
            in_keys=["observation", "action"],
        )
        return value.to(device)

    def _create_mock_distributional_actor(
        self, batch=2, obs_dim=3, action_dim=4, atoms=5, vmin=1, vmax=5
    ):
        raise NotImplementedError

    def _create_mock_data_ddpg(
        self, batch=8, obs_dim=3, action_dim=4, atoms=None, device="cpu"
    ):
        # create a tensordict
        obs = torch.randn(batch, obs_dim, device=device)
        next_obs = torch.randn(batch, obs_dim, device=device)
        if atoms:
            raise NotImplementedError
        else:
            action = torch.randn(batch, action_dim, device=device).clamp(-1, 1)
        reward = torch.randn(batch, 1, device=device)
        done = torch.zeros(batch, 1, dtype=torch.bool, device=device)
        td = TensorDict(
            batch_size=(batch,),
            source={
                "observation": obs,
                "next_observation": next_obs,
                "done": done,
                "reward": reward,
                "action": action,
            },
        )
        return td

    def _create_seq_mock_data_ddpg(
        self, batch=8, T=4, obs_dim=3, action_dim=4, atoms=None, device="cpu"
    ):
        # create a tensordict
        total_obs = torch.randn(batch, T + 1, obs_dim, device=device)
        obs = total_obs[:, :T]
        next_obs = total_obs[:, 1:]
        if atoms:
            action = torch.randn(batch, T, atoms, action_dim, device=device).clamp(
                -1, 1
            )
        else:
            action = torch.randn(batch, T, action_dim, device=device).clamp(-1, 1)
        reward = torch.randn(batch, T, 1, device=device)
        done = torch.zeros(batch, T, 1, dtype=torch.bool, device=device)
        mask = ~torch.zeros(batch, T, 1, dtype=torch.bool, device=device)
        td = TensorDict(
            batch_size=(batch, T),
            source={
                "observation": obs * mask.to(obs.dtype),
                "next_observation": next_obs * mask.to(obs.dtype),
                "done": done,
                "mask": mask,
                "reward": reward * mask.to(obs.dtype),
                "action": action * mask.to(obs.dtype),
            },
        )
        return td

    @pytest.mark.parametrize("device", get_available_devices())
    @pytest.mark.parametrize("delay_actor,delay_value", [(False, False), (True, True)])
    def test_ddpg(self, delay_actor, delay_value, device):
        torch.manual_seed(self.seed)
        actor = self._create_mock_actor(device=device)
        value = self._create_mock_value(device=device)
        td = self._create_mock_data_ddpg(device=device)
        loss_fn = DDPGLoss(
            actor,
            value,
            gamma=0.9,
            loss_function="l2",
            delay_actor=delay_actor,
            delay_value=delay_value,
        )
        with _check_td_steady(td):
            loss = loss_fn(td)

        # check that losses are independent
        for k in loss.keys():
            if not k.startswith("loss"):
                continue
            loss[k].sum().backward(retain_graph=True)
            if k == "loss_actor":
                assert all(
                    (p.grad is None) or (p.grad == 0).all()
                    for p in loss_fn.value_network_params
                )
                assert not any(
                    (p.grad is None) or (p.grad == 0).all()
                    for p in loss_fn.actor_network_params
                )
            elif k == "loss_value":
                assert all(
                    (p.grad is None) or (p.grad == 0).all()
                    for p in loss_fn.actor_network_params
                )
                assert not any(
                    (p.grad is None) or (p.grad == 0).all()
                    for p in loss_fn.value_network_params
                )
            else:
                raise NotImplementedError(k)
            loss_fn.zero_grad()

        # check overall grad
        sum([item for _, item in loss.items()]).backward()
        parameters = list(actor.parameters()) + list(value.parameters())
        for p in parameters:
            assert p.grad.norm() > 0.0

        # Check param update effect on targets
        target_actor = [p.clone() for p in loss_fn.target_actor_network_params]
        target_value = [p.clone() for p in loss_fn.target_value_network_params]
        for p in loss_fn.parameters():
            p.data += torch.randn_like(p)
        target_actor2 = [p.clone() for p in loss_fn.target_actor_network_params]
        target_value2 = [p.clone() for p in loss_fn.target_value_network_params]
        if loss_fn.delay_actor:
            assert all((p1 == p2).all() for p1, p2 in zip(target_actor, target_actor2))
        else:
            assert not any(
                (p1 == p2).any() for p1, p2 in zip(target_actor, target_actor2)
            )
        if loss_fn.delay_value:
            assert all((p1 == p2).all() for p1, p2 in zip(target_value, target_value2))
        else:
            assert not any(
                (p1 == p2).any() for p1, p2 in zip(target_value, target_value2)
            )

        # check that policy is updated after parameter update
        parameters = [p.clone() for p in actor.parameters()]
        for p in loss_fn.parameters():
            p.data += torch.randn_like(p)
        assert all((p1 != p2).all() for p1, p2 in zip(parameters, actor.parameters()))

    @pytest.mark.parametrize("n", list(range(4)))
    @pytest.mark.parametrize("device", get_available_devices())
    @pytest.mark.parametrize("delay_actor,delay_value", [(False, False), (True, True)])
    def test_ddpg_batcher(self, n, delay_actor, delay_value, device, gamma=0.9):
        torch.manual_seed(self.seed)
        actor = self._create_mock_actor(device=device)
        value = self._create_mock_value(device=device)
        td = self._create_seq_mock_data_ddpg(device=device)
        loss_fn = DDPGLoss(
            actor,
            value,
            gamma=gamma,
            loss_function="l2",
            delay_actor=delay_actor,
            delay_value=delay_value,
        )

        ms = MultiStep(gamma=gamma, n_steps_max=n).to(device)
        ms_td = ms(td.clone())
        with _check_td_steady(ms_td):
            loss_ms = loss_fn(ms_td)
        with torch.no_grad():
            loss = loss_fn(td)
        if n == 0:
            assert_allclose_td(td, ms_td.select(*list(td.keys())))
            _loss = sum([item for _, item in loss.items()])
            _loss_ms = sum([item for _, item in loss_ms.items()])
            assert (
                abs(_loss - _loss_ms) < 1e-3
            ), f"found abs(loss-loss_ms) = {abs(loss - loss_ms):4.5f} for n=0"
        else:
            with pytest.raises(AssertionError):
                assert_allclose_td(loss, loss_ms)
        sum([item for _, item in loss_ms.items()]).backward()
        parameters = list(actor.parameters()) + list(value.parameters())
        for p in parameters:
            assert p.grad.norm() > 0.0


class TestSAC:
    seed = 0

    def _create_mock_actor(self, batch=2, obs_dim=3, action_dim=4, device="cpu"):
        # Actor
        action_spec = NdBoundedTensorSpec(
            -torch.ones(action_dim), torch.ones(action_dim), (action_dim,)
        )
        net = NormalParamWrapper(nn.Linear(obs_dim, 2 * action_dim))
        module = TensorDictModule(
            net, in_keys=["observation"], out_keys=["loc", "scale"]
        )
        actor = ProbabilisticActor(
            spec=CompositeSpec(action=action_spec, loc=None, scale=None),
            module=module,
            distribution_class=TanhNormal,
            dist_param_keys=["loc", "scale"],
        )
        return actor.to(device)

    def _create_mock_qvalue(self, batch=2, obs_dim=3, action_dim=4, device="cpu"):
        class ValueClass(nn.Module):
            def __init__(self):
                super().__init__()
                self.linear = nn.Linear(obs_dim + action_dim, 1)

            def forward(self, obs, act):
                return self.linear(torch.cat([obs, act], -1))

        module = ValueClass()
        qvalue = ValueOperator(
            module=module,
            in_keys=["observation", "action"],
        )
        return qvalue.to(device)

    def _create_mock_value(self, batch=2, obs_dim=3, action_dim=4, device="cpu"):
        module = nn.Linear(obs_dim, 1)
        value = ValueOperator(
            module=module,
            in_keys=["observation"],
        )
        return value.to(device)

    def _create_mock_distributional_actor(
        self, batch=2, obs_dim=3, action_dim=4, atoms=5, vmin=1, vmax=5
    ):
        raise NotImplementedError

    def _create_mock_data_sac(
        self, batch=16, obs_dim=3, action_dim=4, atoms=None, device="cpu"
    ):
        # create a tensordict
        obs = torch.randn(batch, obs_dim, device=device)
        next_obs = torch.randn(batch, obs_dim, device=device)
        if atoms:
            raise NotImplementedError
        else:
            action = torch.randn(batch, action_dim, device=device).clamp(-1, 1)
        reward = torch.randn(batch, 1, device=device)
        done = torch.zeros(batch, 1, dtype=torch.bool, device=device)
        td = TensorDict(
            batch_size=(batch,),
            source={
                "observation": obs,
                "next_observation": next_obs,
                "done": done,
                "reward": reward,
                "action": action,
            },
        )
        return td

    def _create_seq_mock_data_sac(
        self, batch=8, T=4, obs_dim=3, action_dim=4, atoms=None, device="cpu"
    ):
        # create a tensordict
        total_obs = torch.randn(batch, T + 1, obs_dim, device=device)
        obs = total_obs[:, :T]
        next_obs = total_obs[:, 1:]
        if atoms:
            action = torch.randn(batch, T, atoms, action_dim, device=device).clamp(
                -1, 1
            )
        else:
            action = torch.randn(batch, T, action_dim, device=device).clamp(-1, 1)
        reward = torch.randn(batch, T, 1, device=device)
        done = torch.zeros(batch, T, 1, dtype=torch.bool, device=device)
        mask = ~torch.zeros(batch, T, 1, dtype=torch.bool, device=device)
        td = TensorDict(
            batch_size=(batch, T),
            source={
                "observation": obs * mask.to(obs.dtype),
                "next_observation": next_obs * mask.to(obs.dtype),
                "done": done,
                "mask": mask,
                "reward": reward * mask.to(obs.dtype),
                "action": action * mask.to(obs.dtype),
            },
        )
        return td

    @pytest.mark.parametrize("delay_value", (True, False))
    @pytest.mark.parametrize("delay_actor", (True, False))
    @pytest.mark.parametrize("delay_qvalue", (True, False))
    @pytest.mark.parametrize("num_qvalue", [1, 2, 4, 8])
    @pytest.mark.parametrize("device", get_available_devices())
    def test_sac(self, delay_value, delay_actor, delay_qvalue, num_qvalue, device):
        if (delay_actor or delay_qvalue) and not delay_value:
            pytest.skip("incompatible config")

        torch.manual_seed(self.seed)
        td = self._create_mock_data_sac(device=device)

        actor = self._create_mock_actor(device=device)
        qvalue = self._create_mock_qvalue(device=device)
        value = self._create_mock_value(device=device)

        kwargs = {}
        if delay_actor:
            kwargs["delay_actor"] = True
        if delay_qvalue:
            kwargs["delay_qvalue"] = True
        if delay_value:
            kwargs["delay_value"] = True

        loss_fn = SACLoss(
            actor_network=actor,
            qvalue_network=qvalue,
            value_network=value,
            num_qvalue_nets=num_qvalue,
            gamma=0.9,
            loss_function="l2",
            **kwargs,
        )

        with _check_td_steady(td):
            loss = loss_fn(td)
        assert loss_fn.priority_key in td.keys()

        # check that losses are independent
        for k in loss.keys():
            if not k.startswith("loss"):
                continue
            loss[k].sum().backward(retain_graph=True)
            if k == "loss_actor":
                assert all(
                    (p.grad is None) or (p.grad == 0).all()
                    for p in loss_fn.value_network_params
                )
                assert all(
                    (p.grad is None) or (p.grad == 0).all()
                    for p in loss_fn.qvalue_network_params
                )
                assert not any(
                    (p.grad is None) or (p.grad == 0).all()
                    for p in loss_fn.actor_network_params
                )
            elif k == "loss_value":
                assert all(
                    (p.grad is None) or (p.grad == 0).all()
                    for p in loss_fn.actor_network_params
                )
                assert all(
                    (p.grad is None) or (p.grad == 0).all()
                    for p in loss_fn.qvalue_network_params
                )
                assert not any(
                    (p.grad is None) or (p.grad == 0).all()
                    for p in loss_fn.value_network_params
                )
            elif k == "loss_qvalue":
                assert all(
                    (p.grad is None) or (p.grad == 0).all()
                    for p in loss_fn.actor_network_params
                )
                assert all(
                    (p.grad is None) or (p.grad == 0).all()
                    for p in loss_fn.value_network_params
                )
                assert not any(
                    (p.grad is None) or (p.grad == 0).all()
                    for p in loss_fn.qvalue_network_params
                )
            elif k == "loss_alpha":
                assert all(
                    (p.grad is None) or (p.grad == 0).all()
                    for p in loss_fn.actor_network_params
                )
                assert all(
                    (p.grad is None) or (p.grad == 0).all()
                    for p in loss_fn.value_network_params
                )
                assert all(
                    (p.grad is None) or (p.grad == 0).all()
                    for p in loss_fn.qvalue_network_params
                )
            else:
                raise NotImplementedError(k)
            loss_fn.zero_grad()

        sum([item for _, item in loss.items()]).backward()
        named_parameters = list(loss_fn.named_parameters())
        named_buffers = list(loss_fn.named_buffers())

        assert len(set(p for n, p in named_parameters)) == len(list(named_parameters))
        assert len(set(p for n, p in named_buffers)) == len(list(named_buffers))

        for name, p in named_parameters:
            assert p.grad.norm() > 0.0, f"parameter {name} has a null gradient"

    @pytest.mark.parametrize("n", list(range(4)))
    @pytest.mark.parametrize("delay_value", (True, False))
    @pytest.mark.parametrize("delay_actor", (True, False))
    @pytest.mark.parametrize("delay_qvalue", (True, False))
    @pytest.mark.parametrize("num_qvalue", [1, 2, 4, 8])
    @pytest.mark.parametrize("device", get_available_devices())
    def test_sac_batcher(
        self, n, delay_value, delay_actor, delay_qvalue, num_qvalue, device, gamma=0.9
    ):
        if (delay_actor or delay_qvalue) and not delay_value:
            pytest.skip("incompatible config")
        torch.manual_seed(self.seed)
        td = self._create_seq_mock_data_sac(device=device)

        actor = self._create_mock_actor(device=device)
        qvalue = self._create_mock_qvalue(device=device)
        value = self._create_mock_value(device=device)

        kwargs = {}
        if delay_actor:
            kwargs["delay_actor"] = True
        if delay_qvalue:
            kwargs["delay_qvalue"] = True
        if delay_value:
            kwargs["delay_value"] = True

        loss_fn = SACLoss(
            actor_network=actor,
            qvalue_network=qvalue,
            value_network=value,
            num_qvalue_nets=num_qvalue,
            gamma=0.9,
            loss_function="l2",
            **kwargs,
        )

        ms = MultiStep(gamma=gamma, n_steps_max=n).to(device)

        td_clone = td.clone()
        ms_td = ms(td_clone)

        torch.manual_seed(0)
        np.random.seed(0)
        with _check_td_steady(ms_td):
            loss_ms = loss_fn(ms_td)
        assert loss_fn.priority_key in ms_td.keys()

        with torch.no_grad():
            torch.manual_seed(0)  # log-prob is computed with a random action
            np.random.seed(0)
            loss = loss_fn(td)
        if n == 0:
            assert_allclose_td(td, ms_td.select(*list(td.keys())))
            _loss = sum([item for _, item in loss.items()])
            _loss_ms = sum([item for _, item in loss_ms.items()])
            assert (
                abs(_loss - _loss_ms) < 1e-3
            ), f"found abs(loss-loss_ms) = {abs(loss - loss_ms):4.5f} for n=0"
        else:
            with pytest.raises(AssertionError):
                assert_allclose_td(loss, loss_ms)
        sum([item for _, item in loss_ms.items()]).backward()
        named_parameters = loss_fn.named_parameters()
        for name, p in named_parameters:
            assert p.grad.norm() > 0.0, f"parameter {name} has null gradient"

        # Check param update effect on targets
        target_actor = [p.clone() for p in loss_fn.target_actor_network_params]
        target_qvalue = [p.clone() for p in loss_fn.target_qvalue_network_params]
        target_value = [p.clone() for p in loss_fn.target_value_network_params]
        for p in loss_fn.parameters():
            p.data += torch.randn_like(p)
        target_actor2 = [p.clone() for p in loss_fn.target_actor_network_params]
        target_qvalue2 = [p.clone() for p in loss_fn.target_qvalue_network_params]
        target_value2 = [p.clone() for p in loss_fn.target_value_network_params]
        if loss_fn.delay_actor:
            assert all((p1 == p2).all() for p1, p2 in zip(target_actor, target_actor2))
        else:
            assert not any(
                (p1 == p2).any() for p1, p2 in zip(target_actor, target_actor2)
            )
        if loss_fn.delay_qvalue:
            assert all(
                (p1 == p2).all() for p1, p2 in zip(target_qvalue, target_qvalue2)
            )
        else:
            assert not any(
                (p1 == p2).any() for p1, p2 in zip(target_qvalue, target_qvalue2)
            )
        if loss_fn.delay_value:
            assert all((p1 == p2).all() for p1, p2 in zip(target_value, target_value2))
        else:
            assert not any(
                (p1 == p2).any() for p1, p2 in zip(target_value, target_value2)
            )

        # check that policy is updated after parameter update
        parameters = [p.clone() for p in actor.parameters()]
        for p in loss_fn.parameters():
            p.data += torch.randn_like(p)
        assert all((p1 != p2).all() for p1, p2 in zip(parameters, actor.parameters()))


class TestREDQ:
    seed = 0

    def _create_mock_actor(self, batch=2, obs_dim=3, action_dim=4, device="cpu"):
        # Actor
        action_spec = NdBoundedTensorSpec(
            -torch.ones(action_dim), torch.ones(action_dim), (action_dim,)
        )
        net = NormalParamWrapper(nn.Linear(obs_dim, 2 * action_dim))
        module = TensorDictModule(
            net, in_keys=["observation"], out_keys=["loc", "scale"]
        )
        actor = ProbabilisticActor(
            module=module,
            distribution_class=TanhNormal,
            return_log_prob=True,
            dist_param_keys=["loc", "scale"],
            spec=CompositeSpec(action=action_spec, loc=None, scale=None),
        )
        return actor.to(device)

    def _create_mock_qvalue(self, batch=2, obs_dim=3, action_dim=4, device="cpu"):
        class ValueClass(nn.Module):
            def __init__(self):
                super().__init__()
                self.linear = nn.Linear(obs_dim + action_dim, 1)

            def forward(self, obs, act):
                return self.linear(torch.cat([obs, act], -1))

        module = ValueClass()
        qvalue = ValueOperator(
            module=module,
            in_keys=["observation", "action"],
        )
        return qvalue.to(device)

    def _create_shared_mock_actor_qvalue(
        self, batch=2, obs_dim=3, action_dim=4, hidden_dim=5, device="cpu"
    ):
        class CommonClass(nn.Module):
            def __init__(self):
                super().__init__()
                self.linear = nn.Linear(obs_dim, hidden_dim)

            def forward(self, obs):
                return self.linear(obs)

        class ActorClass(nn.Module):
            def __init__(self):
                super().__init__()
                self.linear = NormalParamWrapper(nn.Linear(hidden_dim, 2 * action_dim))

            def forward(self, hidden):
                return self.linear(hidden)

        class ValueClass(nn.Module):
            def __init__(self):
                super().__init__()
                self.linear = nn.Linear(hidden_dim + action_dim, 1)

            def forward(self, hidden, act):
                return self.linear(torch.cat([hidden, act], -1))

        common = TensorDictModule(
            CommonClass(), in_keys=["observation"], out_keys=["hidden"]
        )
        actor_subnet = ProbabilisticActor(
            TensorDictModule(
                ActorClass(), in_keys=["hidden"], out_keys=["loc", "scale"]
            ),
            dist_param_keys=["loc", "scale"],
            distribution_class=TanhNormal,
            return_log_prob=True,
        )
        qvalue_subnet = ValueOperator(ValueClass(), in_keys=["hidden", "action"])
<<<<<<< HEAD
        # although ActorCriticOperator would be suited here, actions are computed
        # before we call the qvalue operator: we should not resample them.
        model = ActorValueOperator(common, actor_subnet, qvalue_subnet)
=======
        model = ActorCriticOperator(common, actor_subnet, qvalue_subnet)
>>>>>>> 0794196d
        return model.to(device)

    def _create_mock_data_redq(
        self, batch=16, obs_dim=3, action_dim=4, atoms=None, device="cpu"
    ):
        # create a tensordict
        obs = torch.randn(batch, obs_dim, device=device)
        next_obs = torch.randn(batch, obs_dim, device=device)
        if atoms:
            raise NotImplementedError
        else:
            action = torch.randn(batch, action_dim, device=device).clamp(-1, 1)
        reward = torch.randn(batch, 1, device=device)
        done = torch.zeros(batch, 1, dtype=torch.bool, device=device)
        td = TensorDict(
            batch_size=(batch,),
            source={
                "observation": obs,
                "next_observation": next_obs,
                "done": done,
                "reward": reward,
                "action": action,
            },
        )
        return td

    def _create_seq_mock_data_redq(
        self, batch=8, T=4, obs_dim=3, action_dim=4, atoms=None, device="cpu"
    ):
        # create a tensordict
        total_obs = torch.randn(batch, T + 1, obs_dim, device=device)
        obs = total_obs[:, :T]
        next_obs = total_obs[:, 1:]
        if atoms:
            action = torch.randn(batch, T, atoms, action_dim, device=device).clamp(
                -1, 1
            )
        else:
            action = torch.randn(batch, T, action_dim, device=device).clamp(-1, 1)
        reward = torch.randn(batch, T, 1, device=device)
        done = torch.zeros(batch, T, 1, dtype=torch.bool, device=device)
        mask = ~torch.zeros(batch, T, 1, dtype=torch.bool, device=device)
        td = TensorDict(
            batch_size=(batch, T),
            source={
                "observation": obs * mask.to(obs.dtype),
                "next_observation": next_obs * mask.to(obs.dtype),
                "done": done,
                "mask": mask,
                "reward": reward * mask.to(obs.dtype),
                "action": action * mask.to(obs.dtype),
            },
        )
        return td

    @pytest.mark.parametrize("delay_qvalue", (True, False))
    @pytest.mark.parametrize("num_qvalue", [1, 2, 4, 8])
    @pytest.mark.parametrize("device", get_available_devices())
    def test_redq(self, delay_qvalue, num_qvalue, device):

        torch.manual_seed(self.seed)
        td = self._create_mock_data_redq(device=device)

        actor = self._create_mock_actor(device=device)
        qvalue = self._create_mock_qvalue(device=device)

        loss_fn = REDQLoss(
            actor_network=actor,
            qvalue_network=qvalue,
            num_qvalue_nets=num_qvalue,
            gamma=0.9,
            loss_function="l2",
            delay_qvalue=delay_qvalue,
        )

        with _check_td_steady(td):
            loss = loss_fn(td)

        # check td is left untouched
        assert loss_fn.priority_key in td.keys()

        # check that losses are independent
        for k in loss.keys():
            if not k.startswith("loss"):
                continue
            loss[k].sum().backward(retain_graph=True)
            if k == "loss_actor":
                assert all(
                    (p.grad is None) or (p.grad == 0).all()
                    for p in loss_fn.qvalue_network_params
                )
                assert not any(
                    (p.grad is None) or (p.grad == 0).all()
                    for p in loss_fn.actor_network_params
                )
            elif k == "loss_qvalue":
                assert all(
                    (p.grad is None) or (p.grad == 0).all()
                    for p in loss_fn.actor_network_params
                )
                assert not any(
                    (p.grad is None) or (p.grad == 0).all()
                    for p in loss_fn.qvalue_network_params
                )
            elif k == "loss_alpha":
                assert all(
                    (p.grad is None) or (p.grad == 0).all()
                    for p in loss_fn.actor_network_params
                )
                assert all(
                    (p.grad is None) or (p.grad == 0).all()
                    for p in loss_fn.qvalue_network_params
                )
            else:
                raise NotImplementedError(k)
            loss_fn.zero_grad()

        sum([item for _, item in loss.items()]).backward()
        named_parameters = list(loss_fn.named_parameters())
        named_buffers = list(loss_fn.named_buffers())

        assert len(set(p for n, p in named_parameters)) == len(list(named_parameters))
        assert len(set(p for n, p in named_buffers)) == len(list(named_buffers))

        for name, p in named_parameters:
            assert p.grad.norm() > 0.0, f"parameter {name} has a null gradient"

    @pytest.mark.parametrize("delay_qvalue", (True, False))
    @pytest.mark.parametrize("num_qvalue", [1, 2, 4, 8])
    @pytest.mark.parametrize("device", get_available_devices())
    def test_redq_shared(self, delay_qvalue, num_qvalue, device):

        torch.manual_seed(self.seed)
        td = self._create_mock_data_redq(device=device)

        actor_critic = self._create_shared_mock_actor_qvalue(device=device)
        actor = actor_critic.get_policy_operator()
<<<<<<< HEAD
        qvalue = actor_critic.get_value_operator()
=======
        qvalue = actor_critic.get_critic_operator()
>>>>>>> 0794196d

        loss_fn = REDQLoss(
            actor_network=actor,
            qvalue_network=qvalue,
            num_qvalue_nets=num_qvalue,
            gamma=0.9,
            loss_function="l2",
            delay_qvalue=delay_qvalue,
            target_entropy=0.0,
        )

        if delay_qvalue:
            target_updater = SoftUpdate(loss_fn)
            target_updater.init_()

        with _check_td_steady(td):
            loss = loss_fn(td)

        # check that losses are independent
        for k in loss.keys():
            if not k.startswith("loss"):
                continue
            loss[k].sum().backward(retain_graph=True)
            if k == "loss_actor":
                assert all(
                    (p.grad is None) or (p.grad == 0).all()
                    for p in loss_fn._qvalue_network_params
                )
                assert not any(
                    (p.grad is None) or (p.grad == 0).all()
                    for p in loss_fn._actor_network_params
                )
            elif k == "loss_qvalue":
                assert all(
                    (p.grad is None) or (p.grad == 0).all()
                    for p in loss_fn._actor_network_params
                )
                assert not any(
                    (p.grad is None) or (p.grad == 0).all()
                    for p in loss_fn._qvalue_network_params
                )
            elif k == "loss_alpha":
                assert all(
                    (p.grad is None) or (p.grad == 0).all()
                    for p in loss_fn._actor_network_params
                )
                assert all(
                    (p.grad is None) or (p.grad == 0).all()
                    for p in loss_fn._qvalue_network_params
                )
            else:
                raise NotImplementedError(k)
            loss_fn.zero_grad()

        # check td is left untouched
        assert loss_fn.priority_key in td.keys()

        sum([item for _, item in loss.items()]).backward()
        named_parameters = list(loss_fn.named_parameters())
        named_buffers = list(loss_fn.named_buffers())

        assert len(set(p for n, p in named_parameters)) == len(list(named_parameters))
        assert len(set(p for n, p in named_buffers)) == len(list(named_buffers))

        for name, p in named_parameters:
            assert p.grad.norm() > 0.0, f"parameter {name} has a null gradient"

        # modify params and check that expanded values are updated
        for p in loss_fn.parameters():
            p.data *= 0

        counter = 0
        for p in loss_fn.qvalue_network_params:
            if not isinstance(p, nn.Parameter):
                counter += 1
                assert (p == loss_fn._param_maps[p]).all()
                assert (p == 0).all()
<<<<<<< HEAD
        assert counter == 2
        assert len(loss_fn._actor_network_params) == len(loss_fn.actor_network_params)
=======
        assert counter == len(loss_fn._actor_network_params)
        assert counter == len(loss_fn.actor_network_params)
>>>>>>> 0794196d

        # check that params of the original actor are those of the loss_fn
        for p in actor.parameters():
            assert p in set(loss_fn.parameters())

        if delay_qvalue:
            # test that updating with target updater resets the targets of qvalue to 0
            target_updater.step()

    @pytest.mark.parametrize("delay_qvalue", (True, False))
    @pytest.mark.parametrize("num_qvalue", [1, 2, 4, 8])
    @pytest.mark.parametrize("device", get_available_devices())
    def test_redq_batched(self, delay_qvalue, num_qvalue, device):

        torch.manual_seed(self.seed)
        td = self._create_mock_data_redq(device=device)

        actor = self._create_mock_actor(device=device)
        qvalue = self._create_mock_qvalue(device=device)

        loss_fn = REDQLoss(
            actor_network=deepcopy(actor),
            qvalue_network=deepcopy(qvalue),
            num_qvalue_nets=num_qvalue,
            gamma=0.9,
            loss_function="l2",
            delay_qvalue=delay_qvalue,
        )

        loss_class_deprec = (
            REDQLoss_deprecated if not delay_qvalue else DoubleREDQLoss_deprecated
        )
        loss_fn_deprec = loss_class_deprec(
            actor_network=deepcopy(actor),
            qvalue_network=deepcopy(qvalue),
            num_qvalue_nets=num_qvalue,
            gamma=0.9,
            loss_function="l2",
        )

        td_clone1 = td.clone()
        td_clone2 = td.clone()
        torch.manual_seed(0)
        with _check_td_steady(td_clone1):
            loss1 = loss_fn(td_clone1)

        torch.manual_seed(0)
        with _check_td_steady(td_clone2):
            loss2 = loss_fn_deprec(td_clone2)

        # TODO: find a way to compare the losses: problem is that we sample actions either sequentially or in batch,
        #  so setting seed has little impact

    @pytest.mark.parametrize("n", list(range(4)))
    @pytest.mark.parametrize("delay_qvalue", (True, False))
    @pytest.mark.parametrize("num_qvalue", [1, 2, 4, 8])
    @pytest.mark.parametrize("device", get_available_devices())
    def test_redq_batcher(self, n, delay_qvalue, num_qvalue, device, gamma=0.9):
        torch.manual_seed(self.seed)
        td = self._create_seq_mock_data_redq(device=device)

        actor = self._create_mock_actor(device=device)
        qvalue = self._create_mock_qvalue(device=device)

        loss_fn = REDQLoss(
            actor_network=actor,
            qvalue_network=qvalue,
            num_qvalue_nets=num_qvalue,
            gamma=0.9,
            loss_function="l2",
            delay_qvalue=delay_qvalue,
        )

        ms = MultiStep(gamma=gamma, n_steps_max=n).to(device)

        td_clone = td.clone()
        ms_td = ms(td_clone)

        torch.manual_seed(0)
        np.random.seed(0)

        with _check_td_steady(ms_td):
            loss_ms = loss_fn(ms_td)
        assert loss_fn.priority_key in ms_td.keys()

        with torch.no_grad():
            torch.manual_seed(0)  # log-prob is computed with a random action
            np.random.seed(0)
            loss = loss_fn(td)
        if n == 0:
            assert_allclose_td(td, ms_td.select(*list(td.keys())))
            _loss = sum([item for _, item in loss.items()])
            _loss_ms = sum([item for _, item in loss_ms.items()])
            assert (
                abs(_loss - _loss_ms) < 1e-3
            ), f"found abs(loss-loss_ms) = {abs(loss - loss_ms):4.5f} for n=0"
        else:
            with pytest.raises(AssertionError):
                assert_allclose_td(loss, loss_ms)
        sum([item for _, item in loss_ms.items()]).backward()
        named_parameters = loss_fn.named_parameters()
        for name, p in named_parameters:
            assert p.grad.norm() > 0.0, f"parameter {name} has null gradient"

        # Check param update effect on targets
        target_actor = [p.clone() for p in loss_fn.target_actor_network_params]
        target_qvalue = [p.clone() for p in loss_fn.target_qvalue_network_params]
        for p in loss_fn.parameters():
            p.data += torch.randn_like(p)
        target_actor2 = [p.clone() for p in loss_fn.target_actor_network_params]
        target_qvalue2 = [p.clone() for p in loss_fn.target_qvalue_network_params]
        if loss_fn.delay_actor:
            assert all((p1 == p2).all() for p1, p2 in zip(target_actor, target_actor2))
        else:
            assert not any(
                (p1 == p2).any() for p1, p2 in zip(target_actor, target_actor2)
            )
        if loss_fn.delay_qvalue:
            assert all(
                (p1 == p2).all() for p1, p2 in zip(target_qvalue, target_qvalue2)
            )
        else:
            assert not any(
                (p1 == p2).any() for p1, p2 in zip(target_qvalue, target_qvalue2)
            )

        # check that policy is updated after parameter update
        actorp_set = set(actor.parameters())
        loss_fnp_set = set(loss_fn.parameters())
        assert len(actorp_set.intersection(loss_fnp_set)) == len(actorp_set)
        parameters = [p.clone() for p in actor.parameters()]
        for p in loss_fn.parameters():
            p.data += torch.randn_like(p)
        assert all((p1 != p2).all() for p1, p2 in zip(parameters, actor.parameters()))


class TestPPO:
    seed = 0

    def _create_mock_actor(self, batch=2, obs_dim=3, action_dim=4, device="cpu"):
        # Actor
        action_spec = NdBoundedTensorSpec(
            -torch.ones(action_dim), torch.ones(action_dim), (action_dim,)
        )
        net = NormalParamWrapper(nn.Linear(obs_dim, 2 * action_dim))
        module = TensorDictModule(
            net, in_keys=["observation"], out_keys=["loc", "scale"]
        )
        actor = ProbabilisticActor(
            module=module,
            distribution_class=TanhNormal,
            dist_param_keys=["loc", "scale"],
            spec=CompositeSpec(action=action_spec, loc=None, scale=None),
        )
        return actor.to(device)

    def _create_mock_value(self, batch=2, obs_dim=3, action_dim=4, device="cpu"):
        module = nn.Linear(obs_dim, 1)
        value = ValueOperator(
            module=module,
            in_keys=["observation"],
        )
        return value.to(device)

    def _create_mock_distributional_actor(
        self, batch=2, obs_dim=3, action_dim=4, atoms=0, vmin=1, vmax=5
    ):
        raise NotImplementedError

    def _create_mock_data_ppo(
        self, batch=2, obs_dim=3, action_dim=4, atoms=None, device="cpu"
    ):
        # create a tensordict
        obs = torch.randn(batch, obs_dim, device=device)
        next_obs = torch.randn(batch, obs_dim, device=device)
        if atoms:
            raise NotImplementedError
        else:
            action = torch.randn(batch, action_dim, device=device).clamp(-1, 1)
        reward = torch.randn(batch, 1, device=device)
        done = torch.zeros(batch, 1, dtype=torch.bool, device=device)
        td = TensorDict(
            batch_size=(batch,),
            source={
                "observation": obs,
                "next_observation": next_obs,
                "done": done,
                "reward": reward,
                "action": action,
                "sample_log_prob": torch.randn_like(action[..., :1]) / 10,
            },
        )
        return td

    def _create_seq_mock_data_ppo(
        self, batch=2, T=4, obs_dim=3, action_dim=4, atoms=None, device="cpu"
    ):
        # create a tensordict
        total_obs = torch.randn(batch, T + 1, obs_dim, device=device)
        obs = total_obs[:, :T]
        next_obs = total_obs[:, 1:]
        if atoms:
            action = torch.randn(batch, T, atoms, action_dim, device=device).clamp(
                -1, 1
            )
        else:
            action = torch.randn(batch, T, action_dim, device=device).clamp(-1, 1)
        reward = torch.randn(batch, T, 1, device=device)
        done = torch.zeros(batch, T, 1, dtype=torch.bool, device=device)
        mask = ~torch.zeros(batch, T, 1, dtype=torch.bool, device=device)
        params_mean = torch.randn_like(action) / 10
        params_scale = torch.rand_like(action) / 10
        td = TensorDict(
            batch_size=(batch, T),
            source={
                "observation": obs * mask.to(obs.dtype),
                "next_observation": next_obs * mask.to(obs.dtype),
                "done": done,
                "mask": mask,
                "reward": reward * mask.to(obs.dtype),
                "action": action * mask.to(obs.dtype),
                "sample_log_prob": torch.randn_like(action[..., :1])
                / 10
                * mask.to(obs.dtype),
                "loc": params_mean * mask.to(obs.dtype),
                "scale": params_scale * mask.to(obs.dtype),
            },
        )
        return td

    @pytest.mark.parametrize("loss_class", (PPOLoss, ClipPPOLoss, KLPENPPOLoss))
    @pytest.mark.parametrize("gradient_mode", (True, False))
    @pytest.mark.parametrize("advantage", ("gae", "td", "td_lambda"))
    @pytest.mark.parametrize("device", get_available_devices())
    def test_ppo(self, loss_class, device, gradient_mode, advantage):
        torch.manual_seed(self.seed)
        td = self._create_seq_mock_data_ppo(device=device)

        actor = self._create_mock_actor(device=device)
        value = self._create_mock_value(device=device)
        if advantage == "gae":
            advantage = GAE(
                gamma=0.9, lmbda=0.9, value_network=value, gradient_mode=gradient_mode
            )
        elif advantage == "td":
            advantage = TDEstimate(
                gamma=0.9, value_network=value, gradient_mode=gradient_mode
            )
        elif advantage == "td_lambda":
            advantage = TDLambdaEstimate(
                gamma=0.9, lmbda=0.9, value_network=value, gradient_mode=gradient_mode
            )
        else:
            raise NotImplementedError

        loss_fn = loss_class(
            actor, value, advantage_module=advantage, gamma=0.9, loss_critic_type="l2"
        )

        loss = loss_fn(td)
        loss_critic = loss["loss_critic"]
        loss_objective = loss["loss_objective"] + loss.get("loss_entropy", 0.0)
        loss_critic.backward(retain_graph=True)
        # check that grads are independent and non null
        named_parameters = loss_fn.named_parameters()
        for name, p in named_parameters:
            if p.grad is not None and p.grad.norm() > 0.0:
                assert "actor" not in name
                assert "critic" in name
            if p.grad is None:
                assert "actor" in name
                assert "critic" not in name

        value.zero_grad()
        loss_objective.backward()
        named_parameters = loss_fn.named_parameters()
        for name, p in named_parameters:
            if p.grad is not None and p.grad.norm() > 0.0:
                assert "actor" in name
                assert "critic" not in name
            if p.grad is None:
                assert "actor" not in name
                assert "critic" in name
        actor.zero_grad()


class TestReinforce:
    @pytest.mark.parametrize("delay_value", [True, False])
    @pytest.mark.parametrize("gradient_mode", [True, False])
    @pytest.mark.parametrize("advantage", ["gae", "td", "td_lambda"])
    def test_reinforce_value_net(self, advantage, gradient_mode, delay_value):
        n_obs = 3
        n_act = 5
        batch = 4
        gamma = 0.9
        value_net = ValueOperator(nn.Linear(n_obs, 1), in_keys=["observation"])
        net = NormalParamWrapper(nn.Linear(n_obs, 2 * n_act))
        module = TensorDictModule(
            net, in_keys=["observation"], out_keys=["loc", "scale"]
        )
        actor_net = ProbabilisticActor(
            module,
            distribution_class=TanhNormal,
            return_log_prob=True,
            dist_param_keys=["loc", "scale"],
            spec=CompositeSpec(
                action=NdUnboundedContinuousTensorSpec(n_act), loc=None, scale=None
            ),
        )
        if advantage == "gae":
            advantage_module = GAE(
                gamma=gamma,
                lmbda=0.9,
                value_network=value_net.make_functional_with_buffers(clone=True)[0],
                gradient_mode=gradient_mode,
            )
        elif advantage == "td":
            advantage_module = TDEstimate(
                gamma=gamma,
                value_network=value_net.make_functional_with_buffers(clone=True)[0],
                gradient_mode=gradient_mode,
            )
        elif advantage == "td_lambda":
            advantage_module = TDLambdaEstimate(
                gamma=0.9,
                lmbda=0.9,
                value_network=value_net.make_functional_with_buffers(clone=True)[0],
                gradient_mode=gradient_mode,
            )
        else:
            raise NotImplementedError

        loss_fn = ReinforceLoss(
            actor_net,
            critic=value_net,
            gamma=gamma,
            advantage_module=advantage_module,
            delay_value=delay_value,
        )

        td = TensorDict(
            {
                "reward": torch.randn(batch, 1),
                "observation": torch.randn(batch, n_obs),
                "next_observation": torch.randn(batch, n_obs),
                "done": torch.zeros(batch, 1, dtype=torch.bool),
                "action": torch.randn(batch, n_act),
            },
            [batch],
        )

        loss_td = loss_fn(td)
        grad_actor = autograd.grad(
            loss_td.get("loss_actor"),
            actor_net.parameters(),
            retain_graph=True,
        )
        grad_value = autograd.grad(
            loss_td.get("loss_value"),
            value_net.parameters(),
            retain_graph=True,
        )
        with pytest.raises(RuntimeError, match="One of the "):
            grad_actor = autograd.grad(
                loss_td.get("loss_actor"),
                value_net.parameters(),
                retain_graph=True,
                allow_unused=False,
            )
        with pytest.raises(RuntimeError, match="One of the "):
            grad_value = autograd.grad(
                loss_td.get("loss_value"),
                actor_net.parameters(),
                retain_graph=True,
                allow_unused=False,
            )


def test_hold_out():
    net = torch.nn.Linear(3, 4)
    x = torch.randn(1, 3)
    x_rg = torch.randn(1, 3, requires_grad=True)
    y = net(x)
    assert y.requires_grad
    with hold_out_net(net):
        y = net(x)
        assert not y.requires_grad
        y = net(x_rg)
        assert y.requires_grad

    y = net(x)
    assert y.requires_grad

    # nested case
    with hold_out_net(net):
        y = net(x)
        assert not y.requires_grad
        with hold_out_net(net):
            y = net(x)
            assert not y.requires_grad
            y = net(x_rg)
            assert y.requires_grad

    y = net(x)
    assert y.requires_grad

    # exception
    with pytest.raises(
        RuntimeError,
        match="hold_out_net requires the network parameter set to be non-empty.",
    ):
        net = torch.nn.Sequential()
        with hold_out_net(net):
            pass


@pytest.mark.parametrize("mode", ["hard", "soft"])
@pytest.mark.parametrize("value_network_update_interval", [100, 1000])
@pytest.mark.parametrize("device", get_available_devices())
def test_updater(mode, value_network_update_interval, device):
    torch.manual_seed(100)

    class custom_module_error(nn.Module):
        def __init__(self):
            super().__init__()
            self._target_params = [torch.randn(3, 4)]
            self._target_error_params = [torch.randn(3, 4)]
            self.params = nn.ParameterList(
                [nn.Parameter(torch.randn(3, 4, requires_grad=True))]
            )

    module = custom_module_error().to(device)
    with pytest.raises(
        RuntimeError, match="Your module seems to have a _target tensor list "
    ):
        if mode == "hard":
            upd = HardUpdate(module, value_network_update_interval)
        elif mode == "soft":
            upd = SoftUpdate(module, 1 - 1 / value_network_update_interval)

    class custom_module(_LossModule):
        def __init__(self):
            super().__init__()
            module1 = torch.nn.BatchNorm2d(10).eval()
            self.convert_to_functional(module1, "module1", create_target_params=True)
            module2 = torch.nn.BatchNorm2d(10).eval()
            self.module2 = module2
            for target in self.target_module1_params:
                target.data.normal_()
            for target in self.target_module1_buffers:
                if target.dtype is not torch.int64:
                    target.data.normal_()
                else:
                    target.data += 10

    module = custom_module().to(device)
    if mode == "hard":
        upd = HardUpdate(
            module, value_network_update_interval=value_network_update_interval
        )
    elif mode == "soft":
        upd = SoftUpdate(module, 1 - 1 / value_network_update_interval)
    upd.init_()
    for _, v in upd._targets.items():
        for _v in v:
            if _v.dtype is not torch.int64:
                _v.copy_(torch.randn_like(_v))
            else:
                _v += 10

    # total dist
    d0 = sum(
        [
            (target_val[0] - val[0]).norm().item()
            for (_, target_val), (_, val) in zip(
                upd._targets.items(), upd._sources.items()
            )
        ]
    )
    assert d0 > 0
    if mode == "hard":
        for i in range(value_network_update_interval + 1):
            d1 = sum(
                [
                    (target_val[0] - val[0]).norm().item()
                    for (_, target_val), (_, val) in zip(
                        upd._targets.items(), upd._sources.items()
                    )
                ]
            )
            assert d1 == d0, i
            assert upd.counter == i
            upd.step()
        assert upd.counter == 0
        d1 = sum(
            [
                (target_val[0] - val[0]).norm().item()
                for (_, target_val), (_, val) in zip(
                    upd._targets.items(), upd._sources.items()
                )
            ]
        )
        assert d1 < d0

    elif mode == "soft":
        upd.step()
        d1 = sum(
            [
                (target_val[0] - val[0]).norm().item()
                for (_, target_val), (_, val) in zip(
                    upd._targets.items(), upd._sources.items()
                )
            ]
        )
        assert d1 < d0

    upd.init_()
    upd.step()
    d2 = sum(
        [
            (target_val[0] - val[0]).norm().item()
            for (_, target_val), (_, val) in zip(
                upd._targets.items(), upd._sources.items()
            )
        ]
    )
    assert d2 < 1e-6


@pytest.mark.parametrize("device", get_available_devices())
@pytest.mark.parametrize("gamma", [0.1, 0.5, 0.99])
@pytest.mark.parametrize("lmbda", [0.1, 0.5, 0.99])
@pytest.mark.parametrize("N", [(3,), (7, 3)])
@pytest.mark.parametrize("T", [3, 5, 200])
def test_tdlambda(device, gamma, lmbda, N, T):
    torch.manual_seed(0)

    done = torch.zeros(*N, T, 1, device=device, dtype=torch.bool).bernoulli_(0.1)
    reward = torch.randn(*N, T, 1, device=device)
    state_value = torch.randn(*N, T, 1, device=device)
    next_state_value = torch.randn(*N, T, 1, device=device)

    r1 = vec_td_lambda_advantage_estimate(
        gamma, lmbda, state_value, next_state_value, reward, done
    )
    r2 = td_lambda_advantage_estimate(
        gamma, lmbda, state_value, next_state_value, reward, done
    )
    torch.testing.assert_close(r1, r2, rtol=1e-4, atol=1e-4)


@pytest.mark.parametrize(
    "dest,expected_dtype,expected_device",
    list(
        zip(
            get_available_devices(),
            [torch.float] * len(get_available_devices()),
            get_available_devices(),
        )
    )
    + [
        ["cuda", torch.float, "cuda:0"],
        ["double", torch.double, "cpu"],
        [torch.double, torch.double, "cpu"],
        [torch.half, torch.half, "cpu"],
        ["half", torch.half, "cpu"],
    ],
)
def test_shared_params(dest, expected_dtype, expected_device):
    if torch.cuda.device_count() == 0 and dest == "cuda":
        pytest.skip("no cuda device available")
    module_hidden = torch.nn.Linear(4, 4)
    td_module_hidden = TensorDictModule(
        module=module_hidden,
        spec=None,
        in_keys=["observation"],
        out_keys=["hidden"],
    )
    module_action = TensorDictModule(
        NormalParamWrapper(torch.nn.Linear(4, 8)),
        in_keys=["hidden"],
        out_keys=["loc", "scale"],
    )
    td_module_action = ProbabilisticActor(
        module=module_action,
        spec=None,
        dist_param_keys=["loc", "scale"],
        out_key_sample=["action"],
        distribution_class=TanhNormal,
        return_log_prob=True,
    )
    module_value = torch.nn.Linear(4, 1)
    td_module_value = ValueOperator(
        module=module_value,
        in_keys=["hidden"],
    )
    td_module = ActorValueOperator(td_module_hidden, td_module_action, td_module_value)

    class MyLoss(_LossModule):
        def __init__(self, actor_network, qvalue_network):
            super().__init__()
            self.convert_to_functional(
                actor_network,
                "actor_network",
                create_target_params=True,
            )
            self.convert_to_functional(
                qvalue_network,
                "qvalue_network",
                3,
                create_target_params=True,
                compare_against=list(actor_network.parameters()),
            )

    actor_network = td_module.get_policy_operator()
    value_network = td_module.get_value_operator()

    loss = MyLoss(actor_network, value_network)
    # modify params
    for p in loss.parameters():
        p.data += torch.randn_like(p)

    assert len(list(loss.parameters())) == 6
    assert len(loss.actor_network_params) == 4
    assert len(loss.qvalue_network_params) == 4
    for p in loss.actor_network_params:
        assert isinstance(p, nn.Parameter)
    assert (loss.qvalue_network_params[0] == loss.actor_network_params[0]).all()
    assert (loss.qvalue_network_params[1] == loss.actor_network_params[1]).all()

    # map module
    if dest == "double":
        loss = loss.double()
    elif dest == "cuda":
        loss = loss.cuda()
    elif dest == "half":
        loss = loss.half()
    else:
        loss = loss.to(dest)

    for p in loss.actor_network_params:
        assert isinstance(p, nn.Parameter)
        assert p.dtype is expected_dtype
        assert p.device == torch.device(expected_device)
    loss.qvalue_network_params[0].dtype is expected_dtype
    loss.qvalue_network_params[1].dtype is expected_dtype
    loss.qvalue_network_params[0].device == torch.device(expected_device)
    loss.qvalue_network_params[1].device == torch.device(expected_device)
    assert (loss.qvalue_network_params[0] == loss.actor_network_params[0]).all()
    assert (loss.qvalue_network_params[1] == loss.actor_network_params[1]).all()


if __name__ == "__main__":
    args, unknown = argparse.ArgumentParser().parse_known_args()
    pytest.main([__file__, "--capture", "no", "--exitfirst"] + unknown)<|MERGE_RESOLUTION|>--- conflicted
+++ resolved
@@ -31,10 +31,7 @@
     Actor,
     ProbabilisticActor,
     ActorValueOperator,
-<<<<<<< HEAD
-=======
     ActorCriticOperator,
->>>>>>> 0794196d
 )
 from torchrl.objectives import (
     DQNLoss,
@@ -892,13 +889,7 @@
             return_log_prob=True,
         )
         qvalue_subnet = ValueOperator(ValueClass(), in_keys=["hidden", "action"])
-<<<<<<< HEAD
-        # although ActorCriticOperator would be suited here, actions are computed
-        # before we call the qvalue operator: we should not resample them.
-        model = ActorValueOperator(common, actor_subnet, qvalue_subnet)
-=======
         model = ActorCriticOperator(common, actor_subnet, qvalue_subnet)
->>>>>>> 0794196d
         return model.to(device)
 
     def _create_mock_data_redq(
@@ -1036,11 +1027,7 @@
 
         actor_critic = self._create_shared_mock_actor_qvalue(device=device)
         actor = actor_critic.get_policy_operator()
-<<<<<<< HEAD
-        qvalue = actor_critic.get_value_operator()
-=======
         qvalue = actor_critic.get_critic_operator()
->>>>>>> 0794196d
 
         loss_fn = REDQLoss(
             actor_network=actor,
@@ -1118,13 +1105,8 @@
                 counter += 1
                 assert (p == loss_fn._param_maps[p]).all()
                 assert (p == 0).all()
-<<<<<<< HEAD
-        assert counter == 2
-        assert len(loss_fn._actor_network_params) == len(loss_fn.actor_network_params)
-=======
         assert counter == len(loss_fn._actor_network_params)
         assert counter == len(loss_fn.actor_network_params)
->>>>>>> 0794196d
 
         # check that params of the original actor are those of the loss_fn
         for p in actor.parameters():

# Copyright (c) Meta Platforms, Inc. and affiliates.
#
# This source code is licensed under the MIT license found in the
# LICENSE file in the root directory of this source tree.

from __future__ import annotations

import os
from dataclasses import dataclass
from textwrap import indent
from typing import (
    Any,
    Dict,
    List,
    Optional,
    Sequence,
    Tuple,
    Union,
    ItemsView,
    KeysView,
    ValuesView,
)

import numpy as np
import torch

__all__ = [
    "TensorSpec",
    "BoundedTensorSpec",
    "OneHotDiscreteTensorSpec",
    "UnboundedContinuousTensorSpec",
    "UnboundedDiscreteTensorSpec",
    "NdBoundedTensorSpec",
    "NdUnboundedContinuousTensorSpec",
    "NdUnboundedDiscreteTensorSpec",
    "BinaryDiscreteTensorSpec",
    "MultOneHotDiscreteTensorSpec",
    "CompositeSpec",
]

from torchrl.data.tensordict.tensordict import TensorDictBase, TensorDict

_CHECK_IMAGES = os.environ.get("CHECK_IMAGES", False)

DEVICE_TYPING = Union[torch.device, str, int]

INDEX_TYPING = Union[int, torch.Tensor, np.ndarray, slice, List]

_NO_CHECK_SPEC_ENCODE = os.environ.get("NO_CHECK_SPEC_ENCODE", False)
if _NO_CHECK_SPEC_ENCODE in ("0", "False", False):
    _NO_CHECK_SPEC_ENCODE = False
elif _NO_CHECK_SPEC_ENCODE in ("1", "True", True):
    _NO_CHECK_SPEC_ENCODE = True
else:
    raise NotImplementedError(
        "NO_CHECK_SPEC_ENCODE should be in 'True', 'False', '0' or '1'. "
        f"Got {_NO_CHECK_SPEC_ENCODE} instead."
    )


def _default_dtype_and_device(
    dtype: Union[None, torch.dtype],
    device: Union[None, str, int, torch.device],
) -> Tuple[torch.dtype, torch.device]:
    if dtype is None:
        dtype = torch.get_default_dtype()
    if device is None:
        device = torch.device("cpu")
    device = torch.device(device)
    return dtype, device


class invertible_dict(dict):
    def __init__(self, *args, inv_dict=None, **kwargs):
        if inv_dict is None:
            inv_dict = dict()
        super().__init__(*args, **kwargs)
        self.inv_dict = inv_dict

    def __setitem__(self, k, v):
        if v in self.inv_dict or k in self:
            raise Exception("overwriting in invertible_dict is not permitted")
        self.inv_dict[v] = k
        return super().__setitem__(k, v)

    def update(self, d):
        raise NotImplementedError

    def invert(self):
        d = invertible_dict()
        for k, value in self.items():
            d[value] = k
        return d

    def inverse(self):
        return self.inv_dict


class Box:
    """
    A box of values
    """

    def __iter__(self):
        raise NotImplementedError

    def to(self, dest: Union[torch.dtype, DEVICE_TYPING]) -> ContinuousBox:
        raise NotImplementedError

    def __repr__(self):
        return f"{self.__class__.__name__}()"


@dataclass(repr=False)
class Values:
    values: Tuple


@dataclass(repr=False)
class ContinuousBox(Box):
    """
    A continuous box of values, in between a minimum and a maximum.

    """

    minimum: torch.Tensor
    maximum: torch.Tensor

    def __iter__(self):
        yield self.minimum
        yield self.maximum

    def to(self, dest: Union[torch.dtype, DEVICE_TYPING]) -> ContinuousBox:
        self.minimum = self.minimum.to(dest)
        self.maximum = self.maximum.to(dest)
        return self

    def __repr__(self):
        min_str = f"minimum={self.minimum}"
        max_str = f"maximum={self.maximum}"
        return f"{self.__class__.__name__}({min_str}, {max_str})"

    def __eq__(self, other):
        return (
            type(self) == type(other)
            and self.minimum.dtype == other.minimum.dtype
            and self.maximum.dtype == other.maximum.dtype
            and torch.equal(self.minimum, other.minimum)
            and torch.equal(self.maximum, other.maximum)
        )


@dataclass(repr=False)
class DiscreteBox(Box):
    """
    A box of discrete values

    """

    n: int
    register = invertible_dict()

    def to(self, dest: Union[torch.dtype, DEVICE_TYPING]) -> DiscreteBox:
        return self

    def __repr__(self):
        return f"{self.__class__.__name__}(n={self.n})"


@dataclass(repr=False)
class BoxList(Box):
    """
    A box of discrete values

    """

    boxes: List

    def to(self, dest: Union[torch.dtype, DEVICE_TYPING]) -> BoxList:
        return BoxList([box.to(dest) for box in self.boxes])

    def __iter__(self):
        for elt in self.boxes:
            yield elt

    def __repr__(self):
        return f"{self.__class__.__name__}(boxes={self.boxes})"


@dataclass(repr=False)
class BinaryBox(Box):
    """
    A box of n binary values

    """

    n: int

    def to(self, dest: Union[torch.dtype, DEVICE_TYPING]) -> ContinuousBox:
        return self

    def __repr__(self):
        return f"{self.__class__.__name__}(n={self.n})"


@dataclass(repr=False)
class TensorSpec:
    """
    Parent class of the tensor meta-data containers for observation, actions
        and rewards.

    Args:
        shape (torch.Size): size of the tensor
        space (Box): Box instance describing what kind of values can be
            expected
        device (torch.device): device of the tensor
        dtype (torch.dtype): dtype of the tensor

    """

    shape: torch.Size
    space: Union[None, Box]
    device: torch.device = torch.device("cpu")
    dtype: torch.dtype = torch.float
    domain: str = ""

    def encode(self, val: Union[np.ndarray, torch.Tensor]) -> torch.Tensor:
        """Encodes a value given the specified spec, and return the
        corresponding tensor.

        Args:
            val (np.ndarray or torch.Tensor): value to be encoded as tensor.

        Returns:
            torch.Tensor matching the required tensor specs.

        """
        if not isinstance(val, torch.Tensor):
            if _CHECK_IMAGES and val.dtype is np.dtype("uint8"):
                # images can become noisy during training. if the CHECK_IMAGES
                # env variable is True, we check that no more than half of the
                # pixels are black or white.
                v = (val == 0) | (val == 255)
                v = v.sum() / v.size
                assert v < 0.5, f"numpy: {val.shape}"
            if isinstance(val, np.ndarray) and not all(
                stride > 0 for stride in val.strides
            ):
                val = val.copy()
            val = torch.tensor(val, dtype=self.dtype, device=self.device)
        if not _NO_CHECK_SPEC_ENCODE:
            self.assert_is_in(val)
        return val

    def to_numpy(self, val: torch.Tensor, safe: bool = True) -> np.ndarray:
        """Returns the np.ndarray correspondent of an input tensor.

        Args:
            val (torch.Tensor): tensor to be transformed_in to numpy
            safe (bool): boolean value indicating whether a check should be
                performed on the value against the domain of the spec.

        Returns:
            a np.ndarray

        """
        if safe:
            self.assert_is_in(val)
        return val.detach().cpu().numpy()

    def index(self, index: INDEX_TYPING, tensor_to_index: torch.Tensor) -> torch.Tensor:
        """Indexes the input tensor

        Args:
            index (int, torch.Tensor, slice or list): index of the tensor
            tensor_to_index: tensor to be indexed

        Returns:
            indexed tensor

        """
        raise NotImplementedError

    def _project(self, val: torch.Tensor) -> torch.Tensor:
        raise NotImplementedError

    def is_in(self, val: torch.Tensor) -> bool:
        """If the value `val` is in the box defined by the TensorSpec,
        returns True, otherwise False.

        Args:
            val (torch.Tensor): value to be checked

        Returns:
            boolean indicating if values belongs to the TensorSpec box

        """
        raise NotImplementedError

    def project(self, val: torch.Tensor) -> torch.Tensor:
        """If the input tensor is not in the TensorSpec box, it maps it back
        to it given some heuristic.

        Args:
            val (torch.Tensor): tensor to be mapped to the box.

        Returns:
            a torch.Tensor belonging to the TensorSpec box.

        """
        if not self.is_in(val):
            return self._project(val)
        return val

    def assert_is_in(self, value: torch.Tensor) -> None:
        """Asserts whether a tensor belongs to the box, and raises an
        exception otherwise.

        Args:
            value (torch.Tensor): value to be checked.

        """
        if not self.is_in(value):
            raise AssertionError(
                f"Encoding failed because value is not in space. "
                f"Consider calling project(val) first. value was = {value} "
                f"and spec was {self}."
            )

    def type_check(
        self, value: Union[_TensorDict, torch.Tensor], key: Optional[str] = None
    ) -> None:
        """Checks the input value dtype against the TensorSpec dtype and
        raises an exception if they don't match.

        Args:
            value (torch.Tensor or TensorDict): tensor whose dtype has to be checked
                If a tensordict is provided, its keys will be matched against the
                CompositeSpec keys.
            key (str, optional): if the TensorSpec has keys, the value
                dtype will be checked against the spec pointed by the
                indicated key.

        """
        if value.dtype is not self.dtype:
            raise TypeError(
                f"value.dtype={value.dtype} but"
                f" {self.__class__.__name__}.dtype={self.dtype}"
            )

    def rand(self, shape=None) -> torch.Tensor:
        """Returns a random tensor in the box. The sampling will be uniform
        unless the box is unbounded.

        Args:
            shape (torch.Size): shape of the random tensor

        Returns:
            a random tensor sampled in the TensorSpec box.

        """
        raise NotImplementedError

    def to(self, dest: Union[torch.dtype, DEVICE_TYPING]) -> "TensorSpec":
        if self.space is not None:
            self.space.to(dest)
        if isinstance(dest, (torch.device, str, int)):
            self.device = torch.device(dest)
        else:
            self.dtype = dest
        return self

    def __repr__(self):
        shape_str = "shape=" + str(self.shape)
        space_str = "space=" + str(self.space)
        device_str = "device=" + str(self.device)
        dtype_str = "dtype=" + str(self.dtype)
        domain_str = "domain=" + str(self.domain)
        sub_string = ", ".join(
            [shape_str, space_str, device_str, dtype_str, domain_str]
        )
        string = f"{self.__class__.__name__}(\n     {sub_string})"
        return string


@dataclass(repr=False)
class BoundedTensorSpec(TensorSpec):
    """
    A bounded, unidimensional, continuous tensor spec.

    Args:
        minimum (np.ndarray, torch.Tensor or number): lower bound of the box.
        maximum (np.ndarray, torch.Tensor or number): upper bound of the box.
        device (str, int or torch.device, optional): device of the tensors.
        dtype (str or torch.dtype, optional): dtype of the tensors.
    """

    shape: torch.Size
    space: ContinuousBox
    device: torch.device = torch.device("cpu")
    dtype: torch.dtype = torch.float
    domain: str = ""

    def __init__(
        self,
        minimum: Union[np.ndarray, torch.Tensor, float],
        maximum: Union[np.ndarray, torch.Tensor, float],
        device: Optional[DEVICE_TYPING] = None,
        dtype: Optional[torch.dtype] = None,
    ):
        dtype, device = _default_dtype_and_device(dtype, device)
        if not isinstance(minimum, torch.Tensor):
            minimum = torch.tensor(minimum, dtype=dtype, device=device)
        if minimum.dtype is not dtype:
            minimum = minimum.to(dtype)
        if minimum.device != device:
            minimum = minimum.to(device)

        if not isinstance(maximum, torch.Tensor):
            maximum = torch.tensor(maximum, dtype=dtype, device=device)
        if maximum.dtype is not dtype:
            maximum = maximum.to(dtype)
        if maximum.device != device:
            maximum = maximum.to(device)
        super().__init__(
            torch.Size(
                [
                    1,
                ]
            ),
            ContinuousBox(minimum, maximum),
            device,
            dtype,
            "continuous",
        )

    def rand(self, shape=None) -> torch.Tensor:
        if shape is None:
            shape = torch.Size([])
        a, b = self.space
        shape = [*shape, *self.shape]
        if self.dtype in (torch.float, torch.double, torch.half):
            out = (
                torch.zeros(shape, dtype=self.dtype, device=self.device).uniform_()
                * (b - a)
                + a
            )
            if (out > b).any():
                out[out > b] = b.expand_as(out)[out > b]
            if (out < a).any():
                out[out < a] = a.expand_as(out)[out < a]
            return out
        else:
            interval = self.space.maximum - self.space.minimum
            r = torch.rand(*interval.shape, device=interval.device)
            r = interval * r
            r = self.space.minimum + r
            r = r.to(self.dtype).to(self.device)
            return r

    def _project(self, val: torch.Tensor) -> torch.Tensor:
        minimum = self.space.minimum.to(val.device)
        maximum = self.space.maximum.to(val.device)
        try:
            val = val.clamp_(minimum.item(), maximum.item())
        except ValueError:
            minimum = minimum.expand_as(val)
            maximum = maximum.expand_as(val)
            val[val < minimum] = minimum[val < minimum]
            val[val > maximum] = maximum[val > maximum]
        return val

    def is_in(self, val: torch.Tensor) -> bool:
        return (val >= self.space.minimum.to(val.device)).all() and (
            val <= self.space.maximum.to(val.device)
        ).all()


@dataclass(repr=False)
class OneHotDiscreteTensorSpec(TensorSpec):
    """
    A unidimensional, one-hot discrete tensor spec.
    By default, TorchRL assumes that categorical variables are encoded as
    one-hot encodings of the variable. This allows for simple indexing of
    tensors, e.g.

        >>> batch, size = 3, 4
        >>> action_value = torch.arange(batch*size)
        >>> action_value = action_value.view(batch, size).to(torch.float)
        >>> action = (action_value == action_value.max(-1,
        ...    keepdim=True)[0]).to(torch.long)
        >>> chosen_action_value = (action * action_value).sum(-1)
        >>> print(chosen_action_value)
        tensor([ 3.,  7., 11.])

    Args:
        n (int): number of possible outcomes.
        device (str, int or torch.device, optional): device of the tensors.
        dtype (str or torch.dtype, optional): dtype of the tensors.
        user_register (bool): experimental feature. If True, every integer
            will be mapped onto a binary vector in the order in which they
            appear. This feature is designed for environment with no
            a-priori definition of the number of possible outcomes (e.g.
            discrete outcomes are sampled from an arbitrary set, whose
            elements will be mapped in a register to a series of unique
            one-hot binary vectors).

    """

    shape: torch.Size
    space: DiscreteBox
    device: torch.device = torch.device("cpu")
    dtype: torch.dtype = torch.float
    domain: str = ""

    def __init__(
        self,
        n: int,
        device: Optional[DEVICE_TYPING] = None,
        dtype: Optional[Union[str, torch.dtype]] = torch.long,
        use_register: bool = False,
    ):

        dtype, device = _default_dtype_and_device(dtype, device)
        self.use_register = use_register
        space = DiscreteBox(
            n,
        )
        shape = torch.Size((space.n,))
        super().__init__(shape, space, device, dtype, "discrete")

    def rand(self, shape=None) -> torch.Tensor:
        if shape is None:
            shape = torch.Size([])
        return torch.nn.functional.gumbel_softmax(
            torch.rand(*shape, self.space.n, device=self.device),
            hard=True,
            dim=-1,
        ).to(torch.long)

    def encode(
        self,
        val: Union[np.ndarray, torch.Tensor],
        space: Optional[DiscreteBox] = None,
    ) -> torch.Tensor:
        if not isinstance(val, torch.Tensor):
            val = torch.tensor(val, dtype=self.dtype, device=self.device)

        if space is None:
            space = self.space

        if self.use_register:
            if val not in space.register:
                space.register[val] = len(space.register)
            val = space.register[val]

        val = torch.nn.functional.one_hot(val, space.n).to(torch.long)
        return val

    def to_numpy(self, val: torch.Tensor, safe: bool = True) -> np.ndarray:
        if safe:
            if not isinstance(val, torch.Tensor):
                raise NotImplementedError
            self.assert_is_in(val)
        val = val.argmax(-1).cpu().numpy()
        if self.use_register:
            inv_reg = self.space.register.inverse()
            vals = []
            for _v in val.view(-1):
                vals.append(inv_reg[int(_v)])
            return np.array(vals).reshape(tuple(val.shape))
        return val

    def index(self, index: INDEX_TYPING, tensor_to_index: torch.Tensor) -> torch.Tensor:
        if not isinstance(index, torch.Tensor):
            raise ValueError(
                f"Only tensors are allowed for indexing using "
                f"{self.__class__.__name__}.index(...)"
            )
        index = index.nonzero().squeeze()
        index = index.expand(*tensor_to_index.shape[:-1], index.shape[-1])
        return tensor_to_index.gather(-1, index)

    def _project(self, val: torch.Tensor) -> torch.Tensor:
        # idx = val.sum(-1) != 1
        out = torch.nn.functional.gumbel_softmax(val.to(torch.float))
        out = (out == out.max(dim=-1, keepdim=True)[0]).to(torch.long)
        return out

    def is_in(self, val: torch.Tensor) -> bool:
        return (val.sum(-1) == 1).all()

    def __eq__(self, other):
        return (
            type(self) == type(other)
            and self.shape == other.shape
            and self.space == other.space
            and self.device == other.device
            and self.dtype == other.dtype
            and self.domain == other.domain
            and self.use_register == other.use_register
        )


@dataclass(repr=False)
class UnboundedContinuousTensorSpec(TensorSpec):
    """
    An unbounded, unidimensional, continuous tensor spec.

    Args:
        device (str, int or torch.device, optional): device of the tensors.
        dtype (str or torch.dtype, optional): dtype of the tensors.
            (should be an floating point dtype such as float, double etc.)

    """

    shape: torch.Size
    space: ContinuousBox
    device: torch.device = torch.device("cpu")
    dtype: torch.dtype = torch.float
    domain: str = ""

    def __init__(self, device=None, dtype=None):
        dtype, device = _default_dtype_and_device(dtype, device)
        box = ContinuousBox(torch.tensor(-np.inf), torch.tensor(np.inf))
        super().__init__(torch.Size((1,)), box, device, dtype, "composite")

    def rand(self, shape=None) -> torch.Tensor:
        if shape is None:
            shape = torch.Size([])
        shape = [*shape, *self.shape]
        return torch.randn(shape, device=self.device, dtype=self.dtype)

    def is_in(self, val: torch.Tensor) -> bool:
        return True


@dataclass(repr=False)
class UnboundedDiscreteTensorSpec(TensorSpec):
    """
    An unbounded, unidimensional, discrete tensor spec.

    Args:
        device (str, int or torch.device, optional): device of the tensors.
        dtype (str or torch.dtype, optional): dtype of the tensors
            (should be an integer dtype such as long, uint8 etc.)

    """

    shape: torch.Size
    space: ContinuousBox
    device: torch.device = torch.device("cpu")
    dtype: torch.dtype = torch.uint8
    domain: str = ""

    def __init__(self, device=None, dtype=None):
        dtype, device = _default_dtype_and_device(dtype, device)
        box = ContinuousBox(
            torch.tensor(torch.iinfo(dtype).min, device=device),
            torch.tensor(torch.iinfo(dtype).max, device=device),
        )
        super().__init__(torch.Size((1,)), box, device, dtype, "composite")

    def rand(self, shape=None) -> torch.Tensor:
        if shape is None:
            shape = torch.Size([])
        interval = self.space.maximum - self.space.minimum
        r = torch.rand(interval.shape, device=interval.device)
        r = r * interval
        r = self.space.minimum + r
        r = r.to(self.dtype)
        return r.to(self.device)

    def is_in(self, val: torch.Tensor) -> bool:
        return True


@dataclass(repr=False)
class NdBoundedTensorSpec(BoundedTensorSpec):
    """
    A bounded, multi-dimensional, continuous tensor spec.

    Args:
        minimum (np.ndarray, torch.Tensor or number): lower bound of the box.
        maximum (np.ndarray, torch.Tensor or number): upper bound of the box.
        device (str, int or torch.device, optional): device of the tensors.
        dtype (str or torch.dtype, optional): dtype of the tensors.

    """

    def __init__(
        self,
        minimum: Union[float, torch.Tensor, np.ndarray],
        maximum: Union[float, torch.Tensor, np.ndarray],
        shape: Optional[torch.Size] = None,
        device: Optional[DEVICE_TYPING] = None,
        dtype: Optional[Union[torch.dtype, str]] = None,
    ):
        dtype, device = _default_dtype_and_device(dtype, device)
        if dtype is None:
            dtype = torch.get_default_dtype()
        if device is None:
            device = torch._get_default_device()

        if not isinstance(minimum, torch.Tensor):
            minimum = torch.tensor(minimum, dtype=dtype, device=device)
        if not isinstance(maximum, torch.Tensor):
            maximum = torch.tensor(maximum, dtype=dtype, device=device)
        if maximum.device != device:
            maximum = maximum.to(device)
        if minimum.device != device:
            minimum = minimum.to(device)
        if dtype is not None and minimum.dtype is not dtype:
            minimum = minimum.to(dtype)
        if dtype is not None and maximum.dtype is not dtype:
            maximum = maximum.to(dtype)
        err_msg = (
            "NdBoundedTensorSpec requires the shape to be explicitely (via "
            "the shape argument) or implicitely defined (via either the "
            "minimum or the maximum or both). If the maximum and/or the "
            "minimum have a non-singleton shape, they must match the "
            "provided shape if this one is set explicitely."
        )
        if shape is not None and not isinstance(shape, torch.Size):
            if isinstance(shape, int):
                shape = torch.Size([shape])
            else:
                shape = torch.Size(list(shape))

        if maximum.ndimension():
            if shape is not None and shape != maximum.shape:
                raise RuntimeError(err_msg)
            shape = maximum.shape
            minimum = minimum.expand(*shape)
        elif minimum.ndimension():
            if shape is not None and shape != minimum.shape:
                raise RuntimeError(err_msg)
            shape = minimum.shape
            maximum = maximum.expand(*shape)
        elif shape is None:
            raise RuntimeError(err_msg)
        else:
            minimum = minimum.expand(*shape)
            maximum = maximum.expand(*shape)

        if minimum.numel() > maximum.numel():
            maximum = maximum.expand_as(minimum)
        elif maximum.numel() > minimum.numel():
            minimum = minimum.expand_as(maximum)
        if shape is None:
            shape = minimum.shape
        else:
            if isinstance(shape, float):
                shape = torch.Size([shape])
            elif not isinstance(shape, torch.Size):
                shape = torch.Size(shape)
            shape_err_msg = (
                f"minimum and shape mismatch, got {minimum.shape} and {shape}"
            )
            if len(minimum.shape) != len(shape):
                raise RuntimeError(shape_err_msg)
            if not all(_s == _sa for _s, _sa in zip(shape, minimum.shape)):
                raise RuntimeError(shape_err_msg)
        self.shape = shape

        super(BoundedTensorSpec, self).__init__(
            shape, ContinuousBox(minimum, maximum), device, dtype, "continuous"
        )


@dataclass(repr=False)
class NdUnboundedContinuousTensorSpec(UnboundedContinuousTensorSpec):
    """
    An unbounded, multi-dimensional, continuous tensor spec.

    Args:
        device (str, int or torch.device, optional): device of the tensors.
        dtype (str or torch.dtype, optional): dtype of the tensors
            (should be an floating point dtype such as float, double etc.)
    """

    def __init__(
        self,
        shape: Union[torch.Size, int],
        device: Optional[DEVICE_TYPING] = None,
        dtype: Optional[Union[str, torch.dtype]] = None,
    ):
        if isinstance(shape, int):
            shape = torch.Size([shape])

        dtype, device = _default_dtype_and_device(dtype, device)
        super(UnboundedContinuousTensorSpec, self).__init__(
            shape=shape,
            space=None,
            device=device,
            dtype=dtype,
            domain="continuous",
        )


@dataclass(repr=False)
class NdUnboundedDiscreteTensorSpec(UnboundedDiscreteTensorSpec):
    """
    An unbounded, multi-dimensional, discrete tensor spec.

    Args:
        device (str, int or torch.device, optional): device of the tensors.
        dtype (str or torch.dtype, optional): dtype of the tensors
            (should be an integer dtype such as long, uint8 etc.)
    """

    def __init__(
        self,
        shape: Union[torch.Size, int],
        device: Optional[DEVICE_TYPING] = None,
        dtype: Optional[Union[str, torch.dtype]] = None,
    ):
        if isinstance(shape, int):
            shape = torch.Size([shape])

        dtype, device = _default_dtype_and_device(dtype, device)
        space = ContinuousBox(
            torch.full(shape, torch.iinfo(dtype).min, device=device),
            torch.full(shape, torch.iinfo(dtype).max, device=device),
        )

        super(UnboundedDiscreteTensorSpec, self).__init__(
            shape=shape,
            space=space,
            device=device,
            dtype=dtype,
            domain="continuous",
        )


@dataclass(repr=False)
class BinaryDiscreteTensorSpec(TensorSpec):
    """
    A binary discrete tensor spec.

    Args:
        n (int): length of the binary vector.
        device (str, int or torch.device, optional): device of the tensors.
        dtype (str or torch.dtype, optional): dtype of the tensors.

    """

    shape: torch.Size
    space: BinaryBox
    device: torch.device = torch.device("cpu")
    dtype: torch.dtype = torch.float
    domain: str = ""

    def __init__(
        self,
        n: int,
        device: Optional[DEVICE_TYPING] = None,
        dtype: Union[str, torch.dtype] = torch.long,
    ):
        dtype, device = _default_dtype_and_device(dtype, device)
        shape = torch.Size((n,))
        box = BinaryBox(n)
        super().__init__(shape, box, device, dtype, domain="discrete")

    def rand(self, shape=None) -> torch.Tensor:
        if shape is None:
            shape = torch.Size([])
        shape = [*shape, *self.shape]
        return torch.zeros(shape, device=self.device, dtype=self.dtype).bernoulli_()

    def index(self, index: INDEX_TYPING, tensor_to_index: torch.Tensor) -> torch.Tensor:
        if not isinstance(index, torch.Tensor):
            raise ValueError(
                f"Only tensors are allowed for indexing using"
                f" {self.__class__.__name__}.index(...)"
            )
        index = index.nonzero().squeeze()
        index = index.expand(*tensor_to_index.shape[:-1], index.shape[-1])
        return tensor_to_index.gather(-1, index)

    def is_in(self, val: torch.Tensor) -> bool:
        return ((val == 0) | (val == 1)).all()


@dataclass(repr=False)
class MultOneHotDiscreteTensorSpec(OneHotDiscreteTensorSpec):
    """
    A concatenation of one-hot discrete tensor spec.

    Args:
        nvec (iterable of integers): cardinality of each of the elements of
            the tensor.
        device (str, int or torch.device, optional): device of
            the tensors.
        dtype (str or torch.dtype, optional): dtype of the tensors.

    Examples:
        >>> ts = MultOneHotDiscreteTensorSpec((3,2,3))
        >>> ts.is_in(torch.tensor([0,0,1,
        ...                        0,1,
        ...                        1,0,0]))
        True
        >>> ts.is_in(torch.tensor([1,0,1,
        ...                        0,1,
        ...                        1,0,0])) # False
        False

    """

    def __init__(
        self,
        nvec: Sequence[int],
        device=None,
        dtype=torch.long,
        use_register=False,
    ):
        dtype, device = _default_dtype_and_device(dtype, device)
        shape = torch.Size((sum(nvec),))
        space = BoxList([DiscreteBox(n) for n in nvec])
        self.use_register = use_register
        super(OneHotDiscreteTensorSpec, self).__init__(
            shape, space, device, dtype, domain="discrete"
        )

    def rand(self, shape: Optional[torch.Size] = None) -> torch.Tensor:
        if shape is None:
            shape = torch.Size([])
        x = torch.cat(
            [
                torch.nn.functional.one_hot(
                    torch.randint(
                        space.n,
                        (
                            *shape,
                            1,
                        ),
                        device=self.device,
                    ),
                    space.n,
                ).to(torch.long)
                for space in self.space
            ],
            -1,
        ).squeeze(-2)
        return x

    def encode(self, val: Union[np.ndarray, torch.Tensor]) -> torch.Tensor:
        if not isinstance(val, torch.Tensor):
            val = torch.tensor(val, device=self.device)

        x = []
        for v, space in zip(val.unbind(-1), self.space):
            if not (v < space.n).all():
                raise RuntimeError(
                    f"value {v} is greater than the allowed max {space.n}"
                )
            x.append(super(MultOneHotDiscreteTensorSpec, self).encode(v, space))
        return torch.cat(x, -1)

    def _split(self, val: torch.Tensor) -> torch.Tensor:
        vals = val.split([space.n for space in self.space], dim=-1)
        return vals

    def to_numpy(self, val: torch.Tensor, safe: bool = True) -> np.ndarray:
        if safe:
            self.assert_is_in(val)
        vals = self._split(val)
        out = torch.stack([val.argmax(-1) for val in vals], -1).numpy()
        return out

    def index(self, index: INDEX_TYPING, tensor_to_index: torch.Tensor) -> torch.Tensor:
        if not isinstance(index, torch.Tensor):
            raise ValueError(
                f"Only tensors are allowed for indexing using"
                f" {self.__class__.__name__}.index(...)"
            )
        indices = self._split(index)
        tensor_to_index = self._split(tensor_to_index)

        out = []
        for _index, _tensor_to_index in zip(indices, tensor_to_index):
            _index = _index.nonzero().squeeze()
            _index = _index.expand(*_tensor_to_index.shape[:-1], _index.shape[-1])
            out.append(_tensor_to_index.gather(-1, _index))
        return torch.cat(out, -1)

    def is_in(self, val: torch.Tensor) -> bool:
        vals = self._split(val)
        return all(
            [super(MultOneHotDiscreteTensorSpec, self).is_in(_val) for _val in vals]
        )

    def _project(self, val: torch.Tensor) -> torch.Tensor:
        vals = self._split(val)
        return torch.cat([super()._project(_val) for _val in vals], -1)


class CompositeSpec(TensorSpec):
    """
    A composition of TensorSpecs.

    Args:
        **kwargs (key (str): value (TensorSpec)): dictionary of tensorspecs
            to be stored. Values can be None, in which case is_in will be assumed
            to be `True` for the corresponding tensors, and `project()` will have no
            effect. `spec.encode` cannot be used with missing values.

    Examples:
        >>> pixels_spec = NdBoundedTensorSpec(
        ...    torch.zeros(3,32,32),
        ...    torch.ones(3, 32, 32))
        >>> observation_vector_spec = NdBoundedTensorSpec(torch.zeros(33),
        ...    torch.ones(33))
        >>> composite_spec = CompositeSpec(
        ...     pixels=pixels_spec,
        ...     observation_vector=observation_vector_spec)
        >>> td = TensorDict({"pixels": torch.rand(10,3,32,32),
        ...    "observation_vector": torch.rand(10,33)}, batch_size=[10])
        >>> print("td (rand) is within bounds: ", composite_spec.is_in(td))
        td (rand) is within bounds:  True
        >>> td = TensorDict({"pixels": torch.randn(10,3,32,32),
        ...    "observation_vector": torch.randn(10,33)}, batch_size=[10])
        >>> print("td (randn) is within bounds: ", composite_spec.is_in(td))
        td (randn) is within bounds:  False
        >>> td_project = composite_spec.project(td)
        >>> print("td modification done in place: ", td_project is td)
        td modification done in place:  True
        >>> print("check td is within bounds after projection: ",
        ...    composite_spec.is_in(td_project))
        check td is within bounds after projection:  True
        >>> print("random td: ", composite_spec.rand([3,]))
        random td:  TensorDict(
            fields={
                pixels: Tensor(torch.Size([3, 3, 32, 32]), \
dtype=torch.float32),
                observation_vector: Tensor(torch.Size([3, 33]), \
dtype=torch.float32)},
            batch_size=torch.Size([3]),
            device=cpu,
            is_shared=False)

    """

    domain: str = "composite"

    def __init__(self, **kwargs):
        self._specs = kwargs
        if len(kwargs):
            _device = None
            for key, item in self.items():
                if item is None:
                    continue
                if _device is None:
                    _device = item.device
                elif item.device != _device:
                    raise RuntimeError(
                        f"Setting a new attribute ({key}) on another device ({item.device} against {self.device}). "
                        f"All devices of CompositeSpec must match."
                    )
            self._device = _device

    @property
    def device(self) -> DEVICE_TYPING:
        if self._device is None:
            # try to replace device by the true device
            _device = None
            for value in self.values():
                if value is not None:
                    _device = value.device
            if _device is None:
                raise RuntimeError(
                    "device of empty CompositeSpec is not defined. "
                    "You can set it directly by calling"
                    "`spec.device = device`."
                )
            self._device = _device
        return self._device

    @device.setter
    def device(self, value: DEVICE_TYPING):
        self._device = value

    def __getitem__(self, item):
        if item in {"shape", "device", "dtype", "space"}:
            raise AttributeError(f"CompositeSpec has no key {item}")
        return self._specs[item]

    def __setitem__(self, key, value):
        if key in {"shape", "device", "dtype", "space"}:
            raise AttributeError(f"CompositeSpec[{key}] cannot be set")
        if value is not None and value.device != self.device:
            raise RuntimeError(
                f"Setting a new attribute ({key}) on another device ({value.device} against {self.device}). "
                f"All devices of CompositeSpec must match."
            )
        self._specs[key] = value

    def __iter__(self):
        for k in self._specs:
            yield k

    def __delitem__(self, key: str) -> None:
        del self._specs[key]

    def encode(self, vals: Dict[str, Any]) -> Dict[str, torch.Tensor]:
        out = {}
        for key, item in vals.items():
            if item is None:
                raise RuntimeError(
                    "CompositeSpec.encode cannot be used with missing values."
                )
            out[key] = self[key].encode(item)
        return out

    def __repr__(self) -> str:
        sub_str = [
            indent(f"{k}: {str(item)}", 4 * " ") for k, item in self._specs.items()
        ]
        sub_str = ",\n".join(sub_str)
        return f"CompositeSpec(\n{sub_str})"

    def type_check(
        self,
<<<<<<< HEAD
        value: Union[torch.Tensor, _TensorDict],
        selected_keys: Optional[Union[str, Optional[Sequence[str]]]] = None,
=======
        value: Union[torch.Tensor, TensorDictBase],
        selected_keys: Union[str, Optional[Sequence[str]]] = None,
>>>>>>> de66dca4
    ):
        if isinstance(value, torch.Tensor) and isinstance(selected_keys, str):
            value = {selected_keys: value}
            selected_keys = [selected_keys]

        for _key in self:
            if self[_key] is not None and (
                selected_keys is None or _key in selected_keys
            ):
                self._specs[_key].type_check(value[_key], _key)

    def is_in(self, val: Union[dict, TensorDictBase]) -> bool:
        return all(
            [
                item.is_in(val.get(key))
                for (key, item) in self._specs.items()
                if item is not None
            ]
        )

    def project(self, val: TensorDictBase) -> TensorDictBase:
        for key, item in self.items():
            if item is None:
                continue
            _val = val.get(key)
            if not self._specs[key].is_in(_val):
                val.set(key, self._specs[key].project(_val))
        return val

    def rand(self, shape=None) -> TensorDictBase:
        if shape is None:
            shape = torch.Size([])
        return TensorDict(
            {
                key: value.rand(shape)
                for key, value in self._specs.items()
                if value is not None
            },
            batch_size=shape,
        )

    def keys(self) -> KeysView:
        return self._specs.keys()

    def items(self) -> ItemsView:
        return self._specs.items()

    def values(self) -> ValuesView:
        return self._specs.values()

    def __len__(self):
        return len(self.keys())

    def to(self, dest: Union[torch.dtype, DEVICE_TYPING]) -> CompositeSpec:
        if not isinstance(dest, (str, int, torch.device)):
            raise ValueError(
                "Only device casting is allowed with specs of type CompositeSpec."
            )

        for value in self.values():
            if value is None:
                continue
            value.to(dest)
        self.device = torch.device(dest)
        return self

    def __eq__(self, other):
        return (
            type(self) == type(other)
            and self._device == other._device
            and self._specs == other._specs
        )<|MERGE_RESOLUTION|>--- conflicted
+++ resolved
@@ -328,7 +328,7 @@
             )
 
     def type_check(
-        self, value: Union[_TensorDict, torch.Tensor], key: Optional[str] = None
+        self, value: Union[TensorDictBase, torch.Tensor], key: Optional[str] = None
     ) -> None:
         """Checks the input value dtype against the TensorSpec dtype and
         raises an exception if they don't match.
@@ -1121,13 +1121,8 @@
 
     def type_check(
         self,
-<<<<<<< HEAD
-        value: Union[torch.Tensor, _TensorDict],
+        value: Union[torch.Tensor, TensorDictBase],
         selected_keys: Optional[Union[str, Optional[Sequence[str]]]] = None,
-=======
-        value: Union[torch.Tensor, TensorDictBase],
-        selected_keys: Union[str, Optional[Sequence[str]]] = None,
->>>>>>> de66dca4
     ):
         if isinstance(value, torch.Tensor) and isinstance(selected_keys, str):
             value = {selected_keys: value}
